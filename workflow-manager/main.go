--- conflicted
+++ resolved
@@ -497,7 +497,6 @@
 	return output
 }
 
-<<<<<<< HEAD
 type aggregationMap map[string][]*batchPath
 
 func groupByAggregationID(batches []*batchPath) aggregationMap {
@@ -508,9 +507,6 @@
 	return output
 }
 
-func launchAggregationJobs(ctx context.Context, batchesByID aggregationMap, inter interval) error {
-	if len(batchesByID) == 0 {
-=======
 func secretVolumesAndMounts() ([]corev1.Volume, []corev1.VolumeMount) {
 	volumes := []corev1.Volume{}
 	volumeMounts := []corev1.VolumeMount{}
@@ -534,9 +530,8 @@
 	return volumes, volumeMounts
 }
 
-func launchAggregationJob(ctx context.Context, readyBatches []*batchPath, inter interval) error {
-	if len(readyBatches) == 0 {
->>>>>>> 9a130b59
+func launchAggregationJobs(ctx context.Context, batchesByID aggregationMap, inter interval) error {
+	if len(batchesByID) == 0 {
 		log.Printf("no batches to aggregate")
 		return nil
 	}
@@ -575,8 +570,8 @@
 
 		log.Printf("starting aggregation job %s (interval %s) with args %s", jobName, inter, args)
 
-<<<<<<< HEAD
 		var one int32 = 1
+		volumes, volumeMounts := secretVolumesAndMounts()
 		job := &batchv1.Job{
 			ObjectMeta: metav1.ObjectMeta{
 				Name:      jobName,
@@ -588,47 +583,20 @@
 					Spec: corev1.PodSpec{
 						ServiceAccountName: *k8sServiceAccount,
 						RestartPolicy:      "Never",
+						Volumes:            volumes,
 						Containers: []corev1.Container{
 							{
 								Args:            args,
 								Name:            "facile-container",
 								Image:           *facilitatorImage,
 								ImagePullPolicy: "Always",
+								VolumeMounts:    volumeMounts,
 								EnvFrom: []corev1.EnvFromSource{
 									{
 										ConfigMapRef: &corev1.ConfigMapEnvSource{
 											LocalObjectReference: corev1.LocalObjectReference{
 												Name: *aggregateConfigMap,
 											},
-=======
-	volumes, volumeMounts := secretVolumesAndMounts()
-
-	var one int32 = 1
-	job := &batchv1.Job{
-		ObjectMeta: metav1.ObjectMeta{
-			Name:      jobName,
-			Namespace: *k8sNS,
-		},
-		Spec: batchv1.JobSpec{
-			BackoffLimit: &one,
-			Template: corev1.PodTemplateSpec{
-				Spec: corev1.PodSpec{
-					ServiceAccountName: *k8sServiceAccount,
-					RestartPolicy:      "Never",
-					Volumes:            volumes,
-					Containers: []corev1.Container{
-						{
-							Args:            args,
-							Name:            "facile-container",
-							Image:           *facilitatorImage,
-							ImagePullPolicy: "Always",
-							VolumeMounts:    volumeMounts,
-							EnvFrom: []corev1.EnvFromSource{
-								{
-									ConfigMapRef: &corev1.ConfigMapEnvSource{
-										LocalObjectReference: corev1.LocalObjectReference{
-											Name: *aggregateConfigMap,
->>>>>>> 9a130b59
 										},
 									},
 								},
